--- conflicted
+++ resolved
@@ -264,12 +264,7 @@
 
 @pytest.fixture
 def login_request_data():
-<<<<<<< HEAD
     return {"email": "john.doe@example.com", "password": "SecurePassword123!"}
-
-=======
-    return {"username": "john_doe_123", "password": "SecurePassword123!"}
->>>>>>> 4258aa11
 
 @pytest.fixture(scope="function")
 async def user_token(verified_user):
